--- conflicted
+++ resolved
@@ -14,15 +14,7 @@
 		nil,
 	)
 
-<<<<<<< HEAD
 	// times-esaツールの定義（日報投稿用 - textパラメータとconfirmed_by_userパラメータ）
-	timesEsaTool := mcp.NewTool("times-esa",
-		mcp.WithDescription("times-esaに日報を投稿します"),
-		mcp.WithString("text",
-			mcp.Required(),
-			mcp.Description("投稿するテキスト内容"),
-=======
-	// times-esaツールの定義（日報投稿用 - textパラメータのみに簡略化）
 	timesEsaTool := mcp.NewServerTool[TimesEsaPostRequest, TimesEsaPostResponse](
 		"times-esa",
 		"times-esaに日報を投稿します",
@@ -32,32 +24,17 @@
 				mcp.Description("投稿するテキスト内容"),
 				mcp.Required(true),
 			),
->>>>>>> 92f35e4d
-		),
-		mcp.WithBoolean("confirmed_by_user",
-			mcp.Required(),
-			mcp.Description("ユーザーが投稿内容を確認したかどうか（true: 確認済みで投稿実行）"),
+			mcp.Property("confirmed_by_user",
+				mcp.Description("ユーザーが投稿内容を確認したかどうか（true: 確認済みで投稿実行）"),
+				mcp.Required(true),
+			),
 		),
 	)
 
 	// ツールの登録
 	s.AddTools(timesEsaTool)
 
-<<<<<<< HEAD
-	// プロンプトテンプレートの定義と登録
-	quickPostPrompt := mcp.NewPrompt(PromptNameQuickPost,
-		mcp.WithPromptDescription(PromptDescriptionQuickPost),
-		mcp.WithArgument("text",
-			mcp.ArgumentDescription(ArgumentDescriptionText),
-			mcp.RequiredArgument(),
-		),
-	)
-	s.AddPrompt(quickPostPrompt, quickPostPromptHandler)
-
-	if err := server.ServeStdio(s); err != nil {
-=======
 	if err := s.Run(context.Background(), mcp.NewStdioTransport()); err != nil {
->>>>>>> 92f35e4d
 		fmt.Printf("Server error: %v\n", err)
 	}
 }