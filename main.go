package main

import (
	"context"
	"fmt"

	"github.com/modelcontextprotocol/go-sdk/jsonschema"
	"github.com/modelcontextprotocol/go-sdk/mcp"
)

func main() {
	s := mcp.NewServer(
		&mcp.Implementation{
			Name:    "times-esa-mcp-server",
			Version: "1.0.0",
		},
		nil,
	)

<<<<<<< HEAD
	// times-esaツールのスキーマ定義
	schema := &jsonschema.Schema{
		Type: "object",
		Properties: map[string]*jsonschema.Schema{
			"text": {
				Type:        "string",
				Description: "投稿するテキスト内容",
			},
			"confirmed_by_user": {
				Type:        "boolean",
				Description: "ユーザーが投稿内容を確認したかどうか（true: 確認済みで投稿実行）",
			},
		},
		Required: []string{"text", "confirmed_by_user"},
	}
=======
	// times-esaツールの定義（日報投稿用 - textパラメータとconfirmed_by_userパラメータ）
	timesEsaTool := mcp.NewServerTool[TimesEsaPostRequest, TimesEsaPostResponse](
		"times-esa",
		"times-esaに日報を投稿します",
		submitDailyReportHandler,
		mcp.Input(
			mcp.Property("text",
				mcp.Description("投稿するテキスト内容"),
				mcp.Required(true),
			),
			mcp.Property("confirmed_by_user",
				mcp.Description("ユーザーが投稿内容を確認したかどうか（true: 確認済みで投稿実行）"),
				mcp.Required(true),
			),
		),
	)
>>>>>>> 49e47117

	// ツールの登録
	tool := &mcp.Tool{
		Name:        "times-esa",
		Description: "times-esaに日報を投稿します",
		InputSchema: schema,
	}
	s.AddTool(tool, submitDailyReportHandler)

	if err := s.Run(context.Background(), mcp.NewStdioTransport()); err != nil {
		fmt.Printf("Server error: %v\n", err)
	}
}<|MERGE_RESOLUTION|>--- conflicted
+++ resolved
@@ -17,23 +17,6 @@
 		nil,
 	)
 
-<<<<<<< HEAD
-	// times-esaツールのスキーマ定義
-	schema := &jsonschema.Schema{
-		Type: "object",
-		Properties: map[string]*jsonschema.Schema{
-			"text": {
-				Type:        "string",
-				Description: "投稿するテキスト内容",
-			},
-			"confirmed_by_user": {
-				Type:        "boolean",
-				Description: "ユーザーが投稿内容を確認したかどうか（true: 確認済みで投稿実行）",
-			},
-		},
-		Required: []string{"text", "confirmed_by_user"},
-	}
-=======
 	// times-esaツールの定義（日報投稿用 - textパラメータとconfirmed_by_userパラメータ）
 	timesEsaTool := mcp.NewServerTool[TimesEsaPostRequest, TimesEsaPostResponse](
 		"times-esa",
@@ -50,15 +33,9 @@
 			),
 		),
 	)
->>>>>>> 49e47117
 
 	// ツールの登録
-	tool := &mcp.Tool{
-		Name:        "times-esa",
-		Description: "times-esaに日報を投稿します",
-		InputSchema: schema,
-	}
-	s.AddTool(tool, submitDailyReportHandler)
+	s.AddTool(timesEsaTool)
 
 	if err := s.Run(context.Background(), mcp.NewStdioTransport()); err != nil {
 		fmt.Printf("Server error: %v\n", err)
