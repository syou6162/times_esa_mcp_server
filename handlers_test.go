package main

import (
	"context"
	"errors"
	"testing"
	"time"

	"github.com/stretchr/testify/assert"
	"github.com/stretchr/testify/require"
)

func TestSubmitDailyReport(t *testing.T) {
	// テスト用の現在時刻を固定
	fixedTime := time.Date(2025, 5, 3, 13, 0, 0, 0, time.Local)

	t.Run("新規投稿テスト", func(t *testing.T) {
		// 各テストケース前にdebounceをリセット
		resetDebounce()

		// モックの作成
		mockEsaClient := NewMockEsaClientInterface(t)

		// テスト用データ
		testText := "テスト投稿内容"
		mockPost := &EsaPost{
			Number: 123,
			Name:   "テスト日報",
			BodyMd: "<a id=\"1300\" href=\"#1300\">13:00</a> テスト投稿内容\n\n---",
		}

		// モックの振る舞いを設定
		mockEsaClient.EXPECT().SearchPostByCategory("日報/2025/05/03").Return(nil, nil)
		mockEsaClient.EXPECT().CreatePost(testText).Return(mockPost, nil)

		// リクエスト作成
<<<<<<< HEAD
		req := &TimesEsaPostRequest{
			Text:            testText,
			ConfirmedByUser: true,
=======
		params := &mcp.CallToolParamsFor[TimesEsaPostRequest]{
			Arguments: TimesEsaPostRequest{
				Text:            testText,
				ConfirmedByUser: true,
			},
>>>>>>> 49e47117
		}

		// テスト対象の関数を実行
		result, err := submitDailyReportWithClock(context.TODO(), nil, req, mockEsaClient, fixedTime)

		// 検証
		require.NoError(t, err, "submitDailyReport should not return an error")
		require.NotNil(t, result, "submitDailyReport should return a result")
		assert.True(t, result.Success)
		assert.Contains(t, result.Message, "日報を投稿しました")
		assert.Equal(t, mockPost.Number, result.Post.Number)
	})

	t.Run("既存投稿更新テスト", func(t *testing.T) {
		// 各テストケース前にdebounceをリセット
		resetDebounce()

		// モックの作成
		mockEsaClient := NewMockEsaClientInterface(t)

		// テスト用データ
		testText := "テスト追記内容"
		existingPost := &EsaPost{
			Number: 123,
			Name:   "テスト日報",
			BodyMd: "<a id=\"1000\" href=\"#1000\">10:00</a> 既存の内容\n\n---",
		}
		updatedPost := &EsaPost{
			Number: 123,
			Name:   "テスト日報",
			BodyMd: "<a id=\"1300\" href=\"#1300\">13:00</a> テスト追記内容\n\n---\n\n<a id=\"1000\" href=\"#1000\">10:00</a> 既存の内容\n\n---",
		}

		// モックの振る舞いを設定
		mockEsaClient.EXPECT().SearchPostByCategory("日報/2025/05/03").Return(existingPost, nil)
		mockEsaClient.EXPECT().UpdatePost(existingPost, testText).Return(updatedPost, nil)

		// リクエスト作成
<<<<<<< HEAD
		req := &TimesEsaPostRequest{
			Text:            testText,
			ConfirmedByUser: true,
=======
		params := &mcp.CallToolParamsFor[TimesEsaPostRequest]{
			Arguments: TimesEsaPostRequest{
				Text:            testText,
				ConfirmedByUser: true,
			},
>>>>>>> 49e47117
		}

		// テスト対象の関数を実行
		result, err := submitDailyReportWithClock(context.TODO(), nil, req, mockEsaClient, fixedTime)

		// 検証
		require.NoError(t, err, "submitDailyReport should not return an error")
		require.NotNil(t, result, "submitDailyReport should return a result")
		assert.True(t, result.Success)
		assert.Contains(t, result.Message, "日報を投稿しました")
	})

	t.Run("検索エラーテスト", func(t *testing.T) {
		// 各テストケース前にdebounceをリセット
		resetDebounce()

		// モックの作成
		mockEsaClient := NewMockEsaClientInterface(t)

		// モックの振る舞いを設定
		mockEsaClient.EXPECT().SearchPostByCategory("日報/2025/05/03").Return(nil, errors.New("API接続エラー"))

		// リクエスト作成
<<<<<<< HEAD
		req := &TimesEsaPostRequest{
			Text:            "テスト内容",
			ConfirmedByUser: true,
=======
		params := &mcp.CallToolParamsFor[TimesEsaPostRequest]{
			Arguments: TimesEsaPostRequest{
				Text:            "テスト内容",
				ConfirmedByUser: true,
			},
>>>>>>> 49e47117
		}

		// テスト対象の関数を実行
		_, err := submitDailyReportWithClock(context.TODO(), nil, req, mockEsaClient, fixedTime)

		// エラーが返ることを検証
		assert.Error(t, err)
		assert.Contains(t, err.Error(), "投稿の検索に失敗")
	})

	t.Run("プレフィックス除去テスト", func(t *testing.T) {
		// 各テストケース前にdebounceをリセット
		resetDebounce()

		// モックの作成
		mockEsaClient := NewMockEsaClientInterface(t)

		// テスト用データ
		inputText := "#times-esa テスト投稿内容" // #times-esaプレフィックス付き
		expectedText := "テスト投稿内容"         // プレフィックスが除去された状態
		mockPost := &EsaPost{
			Number: 123,
			Name:   "テスト日報",
			BodyMd: "<a id=\"1300\" href=\"#1300\">13:00</a> テスト投稿内容\n\n---",
		}

		// モックの振る舞いを設定
		mockEsaClient.EXPECT().SearchPostByCategory("日報/2025/05/03").Return(nil, nil)
		mockEsaClient.EXPECT().CreatePost(expectedText).Return(mockPost, nil)

		// リクエスト作成
<<<<<<< HEAD
		req := &TimesEsaPostRequest{
			Text:            inputText,
			ConfirmedByUser: true,
=======
		params := &mcp.CallToolParamsFor[TimesEsaPostRequest]{
			Arguments: TimesEsaPostRequest{
				Text:            inputText,
				ConfirmedByUser: true,
			},
>>>>>>> 49e47117
		}

		// テスト対象の関数を実行
		result, err := submitDailyReportWithClock(context.TODO(), nil, req, mockEsaClient, fixedTime)

		// 検証
		require.NoError(t, err)
		require.NotNil(t, result)
		assert.True(t, result.Success)
	})

	t.Run("confirmed_by_user=falseの場合のエラーテスト", func(t *testing.T) {
		// 各テストケース前にdebounceをリセット
		resetDebounce()

		// モックの作成
		mockEsaClient := NewMockEsaClientInterface(t)

		// confirmed_by_user=falseでリクエスト作成
		params := &mcp.CallToolParamsFor[TimesEsaPostRequest]{
			Arguments: TimesEsaPostRequest{
				Text:            "テスト内容",
				ConfirmedByUser: false,
			},
		}

		// テスト対象の関数を実行
		_, err := submitDailyReportWithClock(context.TODO(), nil, params, mockEsaClient, fixedTime)

		// エラーが返ることを検証
		assert.Error(t, err)
		assert.Contains(t, err.Error(), "投稿前にユーザーによる内容の確認が必要です")
		assert.Contains(t, err.Error(), "confirmed_by_user=trueを設定してください")
	})

	t.Run("空文字テスト", func(t *testing.T) {
		// 各テストケース前にdebounceをリセット
		resetDebounce()

		// モックの作成
		mockEsaClient := NewMockEsaClientInterface(t)

		// リクエスト作成（空文字を送信）
<<<<<<< HEAD
		req := &TimesEsaPostRequest{
			Text:            "",
			ConfirmedByUser: true,
=======
		params := &mcp.CallToolParamsFor[TimesEsaPostRequest]{
			Arguments: TimesEsaPostRequest{
				Text:            "",
				ConfirmedByUser: true,
			},
>>>>>>> 49e47117
		}

		// テスト対象の関数を実行
		_, err := submitDailyReportWithClock(context.TODO(), nil, req, mockEsaClient, fixedTime)

		// エラーが返ることを検証
		assert.Error(t, err)
		assert.Contains(t, err.Error(), "empty")
	})
}<|MERGE_RESOLUTION|>--- conflicted
+++ resolved
@@ -34,21 +34,15 @@
 		mockEsaClient.EXPECT().CreatePost(testText).Return(mockPost, nil)
 
 		// リクエスト作成
-<<<<<<< HEAD
-		req := &TimesEsaPostRequest{
-			Text:            testText,
-			ConfirmedByUser: true,
-=======
 		params := &mcp.CallToolParamsFor[TimesEsaPostRequest]{
 			Arguments: TimesEsaPostRequest{
 				Text:            testText,
 				ConfirmedByUser: true,
 			},
->>>>>>> 49e47117
-		}
-
-		// テスト対象の関数を実行
-		result, err := submitDailyReportWithClock(context.TODO(), nil, req, mockEsaClient, fixedTime)
+		}
+
+		// テスト対象の関数を実行
+		result, err := submitDailyReportWithClock(context.TODO(), nil, params, mockEsaClient, fixedTime)
 
 		// 検証
 		require.NoError(t, err, "submitDailyReport should not return an error")
@@ -83,21 +77,15 @@
 		mockEsaClient.EXPECT().UpdatePost(existingPost, testText).Return(updatedPost, nil)
 
 		// リクエスト作成
-<<<<<<< HEAD
-		req := &TimesEsaPostRequest{
-			Text:            testText,
-			ConfirmedByUser: true,
-=======
 		params := &mcp.CallToolParamsFor[TimesEsaPostRequest]{
 			Arguments: TimesEsaPostRequest{
 				Text:            testText,
 				ConfirmedByUser: true,
 			},
->>>>>>> 49e47117
-		}
-
-		// テスト対象の関数を実行
-		result, err := submitDailyReportWithClock(context.TODO(), nil, req, mockEsaClient, fixedTime)
+		}
+
+		// テスト対象の関数を実行
+		result, err := submitDailyReportWithClock(context.TODO(), nil, params, mockEsaClient, fixedTime)
 
 		// 検証
 		require.NoError(t, err, "submitDailyReport should not return an error")
@@ -117,21 +105,15 @@
 		mockEsaClient.EXPECT().SearchPostByCategory("日報/2025/05/03").Return(nil, errors.New("API接続エラー"))
 
 		// リクエスト作成
-<<<<<<< HEAD
-		req := &TimesEsaPostRequest{
-			Text:            "テスト内容",
-			ConfirmedByUser: true,
-=======
 		params := &mcp.CallToolParamsFor[TimesEsaPostRequest]{
 			Arguments: TimesEsaPostRequest{
 				Text:            "テスト内容",
 				ConfirmedByUser: true,
 			},
->>>>>>> 49e47117
-		}
-
-		// テスト対象の関数を実行
-		_, err := submitDailyReportWithClock(context.TODO(), nil, req, mockEsaClient, fixedTime)
+		}
+
+		// テスト対象の関数を実行
+		_, err := submitDailyReportWithClock(context.TODO(), nil, params, mockEsaClient, fixedTime)
 
 		// エラーが返ることを検証
 		assert.Error(t, err)
@@ -159,21 +141,15 @@
 		mockEsaClient.EXPECT().CreatePost(expectedText).Return(mockPost, nil)
 
 		// リクエスト作成
-<<<<<<< HEAD
-		req := &TimesEsaPostRequest{
-			Text:            inputText,
-			ConfirmedByUser: true,
-=======
 		params := &mcp.CallToolParamsFor[TimesEsaPostRequest]{
 			Arguments: TimesEsaPostRequest{
 				Text:            inputText,
 				ConfirmedByUser: true,
 			},
->>>>>>> 49e47117
-		}
-
-		// テスト対象の関数を実行
-		result, err := submitDailyReportWithClock(context.TODO(), nil, req, mockEsaClient, fixedTime)
+		}
+
+		// テスト対象の関数を実行
+		result, err := submitDailyReportWithClock(context.TODO(), nil, params, mockEsaClient, fixedTime)
 
 		// 検証
 		require.NoError(t, err)
@@ -213,21 +189,15 @@
 		mockEsaClient := NewMockEsaClientInterface(t)
 
 		// リクエスト作成（空文字を送信）
-<<<<<<< HEAD
-		req := &TimesEsaPostRequest{
-			Text:            "",
-			ConfirmedByUser: true,
-=======
 		params := &mcp.CallToolParamsFor[TimesEsaPostRequest]{
 			Arguments: TimesEsaPostRequest{
 				Text:            "",
 				ConfirmedByUser: true,
 			},
->>>>>>> 49e47117
-		}
-
-		// テスト対象の関数を実行
-		_, err := submitDailyReportWithClock(context.TODO(), nil, req, mockEsaClient, fixedTime)
+		}
+
+		// テスト対象の関数を実行
+		_, err := submitDailyReportWithClock(context.TODO(), nil, params, mockEsaClient, fixedTime)
 
 		// エラーが返ることを検証
 		assert.Error(t, err)
